/*
 * Copyright (c) 2013-2014, Centre for Genomic Regulation (CRG).
 * Copyright (c) 2013-2014, Paolo Di Tommaso and the respective authors.
 *
 *   This file is part of 'Nextflow'.
 *
 *   Nextflow is free software: you can redistribute it and/or modify
 *   it under the terms of the GNU General Public License as published by
 *   the Free Software Foundation, either version 3 of the License, or
 *   (at your option) any later version.
 *
 *   Nextflow is distributed in the hope that it will be useful,
 *   but WITHOUT ANY WARRANTY; without even the implied warranty of
 *   MERCHANTABILITY or FITNESS FOR A PARTICULAR PURPOSE.  See the
 *   GNU General Public License for more details.
 *
 *   You should have received a copy of the GNU General Public License
 *   along with Nextflow.  If not, see <http://www.gnu.org/licenses/>.
 */

package nextflow.script
import static nextflow.util.ConfigHelper.parseValue

import java.lang.management.ManagementFactory
import java.nio.file.Path
import java.nio.file.spi.FileSystemProvider

import com.beust.jcommander.JCommander
import com.beust.jcommander.ParameterException
import groovy.transform.InheritConstructors
import groovy.transform.PackageScope
import groovy.util.logging.Slf4j
import groovyx.gpars.dataflow.DataflowReadChannel
import groovyx.gpars.dataflow.DataflowWriteChannel
import nextflow.Channel
import nextflow.Const
import nextflow.ExitCode
import nextflow.Nextflow
import nextflow.Session
import nextflow.ast.NextflowDSL
import nextflow.daemon.DaemonLauncher
import nextflow.exception.ConfigParseException
import nextflow.exception.InvalidArgumentException
<<<<<<< HEAD
import nextflow.exception.InvalidScriptNameException
import nextflow.exception.MissingLibraryException
=======
>>>>>>> c076847a
import nextflow.executor.ServiceName
import nextflow.util.ConfigHelper
import nextflow.util.FileHelper
import nextflow.util.HistoryFile
import nextflow.util.LoggerHelper
import nextflow.util.ServiceDiscover
import org.apache.commons.io.FilenameUtils
import org.apache.commons.lang.StringUtils
import org.codehaus.groovy.control.CompilerConfiguration
import org.codehaus.groovy.control.customizers.ASTTransformationCustomizer
import org.codehaus.groovy.control.customizers.ImportCustomizer
/**
 * Application main class
 *
 * @author Paolo Di Tommaso <paolo.ditommaso@gmail.com>
 */
@Slf4j
class CliRunner {

    @InheritConstructors
    static class CliArgumentException extends RuntimeException { }

    /**
     * The underlying execution session
     */
    private Session session

    /**
     * The interpreted script object
     */
    private BaseScript script

    /**
     * The extra binding variables specified by the user
     */
    private CliBinding bindings

    /**
     * The script file
     */
    private File scriptFile

    /*
     * the script raw output
     */
    private def output

    /**
     * The script result
     */
    private def result

    /**
     * Instantiate the runner object creating a new session
     */
    def CliRunner( ) {
        this( [:] )
    }

    def CliRunner( Map config ) {
        session = new Session(config)
        bindings = new CliBinding(session)
    }

    /**
     * Only for testing purposes
     *
     * @param config
     */
    def CliRunner( ConfigObject config ) {
        this(configToMap(config))
    }

    def void init( CliOptions options ) {
        session.init(options)
        this.libPath = options.libPath
    }


    static private wrapValue( value ) {
        if( !value )
            return ''

        value = value.toString().trim()
        if( value == 'true' || value == 'false')
            return value

        if( value.isNumber() )
            return value

        return "'$value'"
    }

    /**
     * @return The interpreted script object
     */
    BaseScript getScript() { script }

    /**
     * @return The result produced by the script execution
     */
    def getResult() { result }

    /**
     * Execute a Nextflow script, it does the following:
     * <li>parse the script
     * <li>launch script execution
     * <li>await for all tasks completion
     *
     * @param scriptFile The file containing the script to be executed
     * @param args The arguments to be passed to the script
     * @return The result as returned by the {@code #run} method
     */

    def execute( File scriptFile, List<String> args = null ) {
        assert scriptFile

        // set the script name attribute
        session.baseDir = scriptFile?.canonicalFile?.parentFile
        log.debug "Script bin dir: ${session.binDir}"

        session.scriptName = FilenameUtils.getBaseName(scriptFile.toString())
        if( session.scriptName.contains('-') )
            throw new InvalidScriptNameException("Script file name cannot contain hyphen characters: '${session.scriptName}' -- Please rename it to a different name e.g. '${session.scriptName.replace('-','_')}'")

        // set the file name attribute
        this.scriptFile = scriptFile

        // get the script text and execute it
        execute( scriptFile.text, args )
    }


    /**
     * Execute a Nextflow script, it does the following:
     * <li>parse the script
     * <li>launch script execution
     * <li>await for all tasks completion
     *
     * @param scriptFile The file containing the script to be executed
     * @param args The arguments to be passed to the script
     * @return The result as returned by the {@code #run} method
     */

    def execute( String scriptText, List<String> args = null ) {
        assert scriptText

        // start session
        session.start()
        try {
            // parse the script
            script = parseScript(scriptText, args)
            // run the code
            run()
        }
        finally {
            terminate()
        }

        return result
    }

    /**
     * Test the name specified by the {@code methodName}
     *
     * @param scriptText
     * @param methodName
     * @param args
     */
    def test ( String scriptText, String methodName, List<String> args = null ) {
        assert scriptText
        assert methodName

        script = parseScript(scriptText, args)
        def values = args ? args.collect { parseValue(it) } : null

        def methodsToTest
        if ( methodName == '%all' ) {
            methodsToTest = script.metaClass.getMethods().findAll { it.name.startsWith('test') }.collect { it.name }.unique()
        }
        else {
            methodsToTest = methodName.split(',') *.trim()
        }

        if( !methodsToTest ) {
            log.info ('No test defined')
            return
        }

        for( String name: methodsToTest ) {
            try {
                def metaMethod = script.metaClass.getMethods().find { it.name == name }

                if( !metaMethod ) {
                    log.error "Unknown function '$name' -- Check the name spelling"
                }
                else {
                    def result = metaMethod.invoke(script, values as Object[] )
                    if( result != null ) {
                        log.info "SUCCESS: '$name' == $result"
                    }
                    else {
                        log.info "SUCCESS: '$name'"
                    }
                }
            }

            catch( AssertionError | Exception e ) {

                def lines = e.getMessage()?.readLines()?.collect { '  ' + it }
                def fmtMsg = lines ? "\n\n${lines.join('\n')}\n" : ''

                log.info "FAILED: function '$name'${fmtMsg}", e
            }
        }
    }

    def test( File scriptFile, String methodName, List<String> args = null ) {
        assert scriptFile
        assert methodName

        // set the script name attribute
        session.baseDir = scriptFile?.canonicalFile?.parentFile
        session.scriptName = FilenameUtils.getBaseName(scriptFile.toString())
        // set the file name attribute
        this.scriptFile = scriptFile

        test( scriptFile.text, methodName, args )

    }


    def normalizeOutput() {
        if( output instanceof Collection || output.getClass().isArray()) {
            result = (output as Collection)
        }
        else {
            result = output
        }
    }

    @Deprecated
    def normalizeOutput(def value) {
        if ( value instanceof DataflowReadChannel || value instanceof DataflowWriteChannel ) {
            return session.isAborted() ? null : Nextflow.read(value)
        }
        else {
            return value
        }
    }

    protected BaseScript parseScript( File file, List<String> args = null ) {
        assert file

        this.scriptFile = file
        parseScript( file.text, args )
    }

    protected BaseScript parseScript( String scriptText, List<String> args = null) {
        log.debug "> Script parsing"
        bindings.setArgs( new ArgsList(args) )
        bindings.setParams( session.config.params as Map )

        // define the imports
        def importCustomizer = new ImportCustomizer()
        importCustomizer.addImports( StringUtils.name, groovy.transform.Field.name )
        importCustomizer.addImports( Path.name )
        importCustomizer.addImports( Channel.name )
        importCustomizer.addStaticStars( Nextflow.name )
        importCustomizer.addStaticImport( groovyx.gpars.dataflow.Dataflow.name, 'splitter' )
        importCustomizer.addStaticImport( groovyx.gpars.dataflow.Dataflow.name, 'operator' )
        importCustomizer.addStaticImport( groovyx.gpars.dataflow.Dataflow.name, 'prioritySelector' )
        importCustomizer.addStaticImport( groovyx.gpars.dataflow.Dataflow.name, 'select' )
        importCustomizer.addStaticImport( groovyx.gpars.dataflow.Dataflow.name, 'selector' )

        def config = new CompilerConfiguration()
        config.addCompilationCustomizers( importCustomizer )
        config.scriptBaseClass = BaseScript.class.name
        config.addCompilationCustomizers( new ASTTransformationCustomizer(NextflowDSL))

        // extend the class-loader if required
        def gcl = new GroovyClassLoader()
        def libraries = ConfigHelper.resolveClassPaths( session.getLibDir() )

        libraries?.each { File lib -> def path = lib.absolutePath
            log.debug "Adding to the classpath library: ${path}"
            gcl.addClasspath(path)
        }

        // set the byte-code target directory
        def targetDir = File.createTempDir('nxf',null)
        config.setTargetDirectory(targetDir)
        // add the directory of generated classes to the lib path
        // so that it can be propagated to remote note (when necessary)
        session.getLibDir().add(targetDir)

        // run and wait for termination
        BaseScript result
        def groovy = new GroovyShell(gcl, bindings, config)
        if ( scriptFile ) {
            result = groovy.parse( scriptText, scriptFile?.toString() ) as BaseScript
        }
        else {
            result = groovy.parse( scriptText ) as BaseScript
        }

        session.scriptClassName = result.class.name
        session.onShutdown { targetDir.deleteDir() }
        return result
    }


    /**
     * Launch the Nextflow script execution
     *
     * @return The value as returned by the user provided script
     */
    protected run() {
        log.debug "> Launching execution"
        assert script, "Missing script instance to run"

        // -- launch the script execution
        output = script.run()
    }

    protected terminate() {
        log.debug "> Await termination "
        session.await()
        normalizeOutput()
        session.destroy()
    }


    /**
     * Create the application command line parser
     *
     * @return An instance of {@code CliBuilder}
     */

    static JCommander jcommander

    static boolean fullVersion

    @PackageScope
    static CliOptions parseMainArgs(String... args) {

        def options = CliOptions.normalizeArgs(args)
        def result = new CliOptions()
        jcommander = new JCommander(result, options as String[] )
        jcommander.setProgramName( Const.APP_NAME )
        fullVersion = '-version' in options
        return result
    }


    /**
     * Program entry method
     *
     * @param args The program options as specified by the user on the CLI
     */
    public static void main(String... args)  {

        def scriptBaseName = null
        try {
            // -- parse the program arguments - and - configure the logger
            def options = parseMainArgs(args)
            LoggerHelper.configureLogger(options)
            log.debug "${Const.APP_NAME} ${args?.join(' ')}"

            // -- print out the version number, then exit
            if ( options.version ) {
                println getVersion(fullVersion)
                System.exit(ExitCode.OK)
            }
            else if( options.info ) {
                println getInfo() + '\n'
                System.exit(ExitCode.OK)
            }

            // -- print the history of executed commands
            if( options.history ) {
                HistoryFile.history.print()
                System.exit(ExitCode.OK)
            }

            // -- print out the program help, then exit
            if( options.help ) {
                println Const.LOGO
                jcommander.usage()
                System.exit(ExitCode.OK)
            }

            File scriptFile = null
            if( !options.isDaemon() ) {
                // -- the script is the first item in the args
                if( options.arguments ) {
                    try {
                        scriptFile = getScriptFile(options.arguments[0])
                    }
                    catch( IOException e ) {
                        log.error "The specified script does not exist: '${options.arguments[0]}'\n", e
                        System.exit( ExitCode.MISSING_SCRIPT_FILE )
                    }

                    scriptBaseName = scriptFile.getBaseName()
                }
                // -- try to get the script from the stdin
                else {
                    scriptFile = tryReadFromStdin()
                    if( !scriptFile || scriptFile.empty() ) {
                        println Const.LOGO
                        jcommander.usage()
                        System.exit(ExitCode.OK)
                    }
                }

            }

            if( !options.quiet ) {
                println "N E X T F L O W  ~  version ${Const.APP_VER}"
            }

            // create the config object
            def config = makeConfig(options)

            // -- launch daemon
            if( options.isDaemon() ) {
                log.debug "Launching cluster daemon"
                launchDaemon(config)
                return
            }

            // -- create a new runner instance
            def runner = new CliRunner(config)
<<<<<<< HEAD
            runner.init(options)
=======
            runner.session.cacheable = options.cacheable
            runner.session.resumeMode = options.resume != null
            // note -- make sure to use 'FileHelper.asPath' since it guarantee to handle correctly non-standard file system e.g. 'dxfs'
            runner.session.workDir = FileHelper.asPath(options.workDir).toAbsolutePath()
            runner.session.baseDir = scriptFile?.canonicalFile?.parentFile
            runner.session.libDir = options.libPath

            log.debug "Script bin dir: ${runner.session.binDir}"
>>>>>>> c076847a

            // -- specify the arguments
            def scriptArgs = options.arguments?.size()>1 ? options.arguments[1..-1] : []

            if( options.test ) {
                runner.test(scriptFile, options.test, scriptArgs )
            }
            else {
                log.debug( '\n'+getInfo())
                // -- add this run to the local history
                HistoryFile.history.append( runner.session.uniqueId, args )
                // -- run it!
                runner.execute(scriptFile,scriptArgs)
            }
        }

        catch( ParameterException e ) {
            // print command line parsing errors
            // note: use system.err.println since if an exception is raised
            //       parsing the cli params the logging is not configured
            System.err.println "${e.getMessage()} -- Check the available command line parameters and syntax using '-h'"
            System.exit( ExitCode.INVALID_COMMAND_LINE_PARAMETER )
        }

        catch( ConfigParseException e )  {
            log.error "${e.message}\n${e.cause}\n\n"
            System.exit(ExitCode.INVALID_CONFIG)
        }

        catch ( MissingPropertyException e ) {
            log.error LoggerHelper.getErrorMessage(e, scriptBaseName), e
            System.exit( ExitCode.MISSING_PROPERTY )
        }

        catch( Throwable fail ) {
            log.error("${fail.toString()} -- See the file '.nextflow.log' for more error details", fail)
            System.exit( ExitCode.UNKNOWN_ERROR )
        }

    }

    static protected File tryReadFromStdin() {
        if( !System.in.available() )
            return null

        getScriptFromStream(System.in)
    }

    static protected File getScriptFromStream( InputStream input, String name = 'nextflow' ) {
        input != null
        File result = File.createTempFile(name, null)
        result.deleteOnExit()
        input.withReader { reader -> result << reader }
        return result
    }

    static protected File getScriptFile( String urlOrPath ) {
        def lower = urlOrPath.toLowerCase()
        def isUrl = ['http','https','ftp'].any { lower.startsWith(it+'://') }

        if( isUrl ) {
            def url = new URL(urlOrPath)
            def fileName = new File(url.getPath()).getBaseName()
            return getScriptFromStream( url.newInputStream(), fileName )
        }

        def file = new File(urlOrPath)
        if( !file.exists() ) {
            throw new FileNotFoundException("File do not exist: $file")
        }
        return file
    }


    /**
     * Transform the specified list of string to a list of files, verifying their existence.
     * <p>
     *     If a file in the list does not exist an exception of type {@code CliArgumentException} is thrown.
     * <p>
     *     If the specified list is empty it tries to return of default configuration files located at:
     *     <li>$HOME/.nextflow/taskConfig
     *     <li>$PWD/nextflow.taskConfig
     *
     * @param files
     * @return
     */
    def static List<File> validateConfigFiles( List<String> files ) {

        def result = []
        if ( files ) {
            files.each { String fileName ->
                def thisFile = new File(fileName)
                if(!thisFile.exists()) {
                    throw new CliArgumentException("The specified configuration file does not exist: $thisFile -- check the name or choose another file")
                }
                result << thisFile
            }
            return result
        }

        def home = new File(Const.APP_HOME_DIR, 'config')
        if( home.exists() ) result << home

        def local = new File('nextflow.config')
        if( local.exists() ) result << local

        return result
    }


    def static Map buildConfig( List<File> files, CliOptions options ) {

        final Map<String,String> vars = options.env
        final boolean exportSysEnv = options.exportSysEnv

        def texts = []
        files?.each { File file ->
            log.debug "Parsing config file: ${file.absoluteFile}"
            if (!file.exists()) {
                log.warn "The specified configuration file cannot be found: $file"
            }
            else {
                texts << file.text
            }
        }

        Map<String,String> env = [:]
        if( exportSysEnv ) {
            log.debug "Adding current system environment to session environment"
            env.putAll(System.getenv())
        }
        if( vars ) {
            log.debug "Adding following variables to session environment: $vars"
            env.putAll(vars)
        }

        // -- add the daemon obj from the command line args
        if( options.daemonOptions )  {
            def str = new StringBuilder()
            options.daemonOptions.each { k, v ->
                str << "daemon." << k << '=' << wrapValue(v) << '\n'
            }
            texts << str.toString()
        }

        if( options.executorOptions )  {
            def str = new StringBuilder()
            options.executorOptions.each { k, v ->
                str << "executor." << k << '=' << wrapValue(v) << '\n'
            }
            texts << str.toString()
        }

        buildConfig0( env, texts )
    }


    def static Map buildConfig0( Map env, List<String> confText )  {
        assert env != null

        ConfigObject result = new ConfigSlurper().parse('env{}; session{}; params{}; process{}; executor{} ')

        // add the user specified environment to the session env
        env.sort().each { name, value -> result.env.put(name,value) }

        if( confText ) {
            // the configuration object binds always the current environment
            // so that in the configuration file may be referenced any variable
            // in the current environment
            final binding = new HashMap(System.getenv())
            binding.putAll(env)

            confText.each { String text ->
                if ( text ) {
                    def cfg = new ConfigSlurper()
                    cfg.setBinding(binding)
                    try {
                        result.merge( cfg.parse(text) )
                    }
                    catch( Exception e ) {
                        throw new ConfigParseException("Failed to parse config file",e)
                    }
                }
            }

        }

        // convert the ConfigObject to plain map
        // this because when accessing a non-existing entry in a ConfigObject it return and empty map as value
        return configToMap( result )
    }

    /**
     * Print the application version number
     * @param full When {@code true} prints full version number including build timestamp
     * @return The version number string
     */
    static String getVersion(boolean full = false) {

        if ( full ) {
            Const.LOGO
        }
        else {
            "${Const.getAPP_NAME()} version ${Const.APP_VER}.${Const.APP_BUILDNUM}"
        }

    }

    /**
     * @return A string containing some system runtime information
     */
    static String getInfo() {

"""\
      Version: ${Const.APP_VER} build ${Const.APP_BUILDNUM}
      Last modified: ${Const.APP_TIMESTAMP_UTC} ${Const.deltaLocal()}
      Os: ${System.getProperty('os.name')} ${System.getProperty('os.version')}
      Groovy: ${GroovySystem.getVersion()}
      Jvm: ${System.getProperty('java.vendor')} ${System.getProperty('java.runtime.version')}
      Opts: ${ManagementFactory.getRuntimeMXBean().getInputArguments().join(' ')}
      Encoding: ${System.getProperty('file.encoding')} (${System.getProperty('sun.jnu.encoding')})
      Address: ${getLocalNameAndAddress()}
      File systems: ${FileSystemProvider.installedProviders().collect{ it.getScheme() }.join(',') }"""

    }

    /**
     * Converts a {@code ConfigObject} to a plain {@code Map}
     *
     * @param config
     * @return
     */
    static Map configToMap( ConfigObject config ) {
        assert config != null

        Map result = new LinkedHashMap(config.size())
        config.keySet().each { name ->
            def value = config.get(name)
            if( value instanceof ConfigObject ) {
                result.put( name, configToMap(value))
            }
            else if ( value != null ){
                result.put( name, value )
            }
            else {
                result.put( name, null )
            }
        }

        return result
    }

    /**
     * Extends an {@code ArrayList} class adding a nicer index-out-of-range error message
     */
    static class ArgsList extends ArrayList<String> {


        ArgsList(List<String> values) {
            super( values ?: [] )
        }

        def String get( int pos ) {
            if( pos < 0 ) {
                throw new InvalidArgumentException("Argument array index cannot be lower than zero")
            }

            if( pos >= size() ) {
                throw new InvalidArgumentException("Arguments index out of range: $pos -- You may have not entered all arguments required by the pipeline")
            }

            super.get(pos)
        }

        def String getAt(int pos) {
            get(pos)
        }

    }

    /**
     * Given the command line options {@code CliOptions} object
     * read the application configuration file and returns the
     * config object
     *
     * @param options The {@code CliOptions} as specified by the user
     * @return A the application options hold in a {@code Map} object
     */
    static Map makeConfig( CliOptions options ) {

        // -- configuration file(s)
        def configFiles = validateConfigFiles(options.config)
        def config = buildConfig(configFiles, options)

        // -- override 'process' parameters defined on the cmd line
        options.process.each { name, value ->
            config.process[name] = parseValue(value)
        }

        // -- check for the 'continue' flag
        if( options.resume ) {
            def uniqueId = options.resume
            if( uniqueId == 'last' ) {
                uniqueId = HistoryFile.history.retrieveLastUniqueId()
                if( !uniqueId ) {
                    log.error "It appears you have never executed it before -- Cannot use the '-resume' command line option"
                    System.exit(ExitCode.MISSING_UNIQUE_ID)
                }
            }
            config.session.uniqueId = uniqueId
        }

        // -- other configuration parameters
        if( options.poolSize ) {
            config.poolSize = options.poolSize
        }
        if( options.queueSize ) {
            config.executor.queueSize = options.queueSize
        }
        if( options.pollInterval ) {
            config.executor.pollInterval = options.pollInterval
        }

        // -- add the command line parameters to the 'taskConfig' object
        options.params?.each { name, value ->
            config.params.put(name, parseValue(value))
        }

        return config
    }

    /**
     * Launch the daemon service
     *
     * @param config The nextflow configuration map
     */
    static launchDaemon( Map config ) {
        log.debug( '\n'+getInfo())

        def daemonConfig = config.daemon instanceof Map ? config.daemon : [:]
        log.debug "Daemon config > $daemonConfig"


        DaemonLauncher instance
        def name = daemonConfig.name as String
        if( name ) {
            if( name.contains('.') ) {
                instance = loadDaemonByClass(name)
            }
            else {
                instance = loadDaemonByName(name)
            }
        }
        else {
            instance = loadDaemonFirst()
        }


        // launch it
        instance.launch(daemonConfig)
    }

    /**
     * @return A string holding the local host name and address used for logging
     */
    static private getLocalNameAndAddress() {
        def host = InetAddress.getLocalHost()
        "${host.getHostName()} [${host.getHostAddress()}]"
    }

    /**
     * Load a {@code DaemonLauncher} instance of the its *friendly* name i.e. the name provided
     * by using the {@code ServiceName} annotation on the daemon class definition
     *
     * @param name The executor name e.g. {@code gridgain}
     * @return The daemon launcher instance
     * @throws IllegalStateException if the class does not exist or it cannot be instantiated
     */
    static DaemonLauncher loadDaemonByName( String name ) {

        Class<DaemonLauncher> clazz = null
        for( Class item : ServiceDiscover.load(DaemonLauncher).iterator() ) {
            log.debug "Discovered daemon class: ${item.name}"
            ServiceName annotation = item.getAnnotation(ServiceName)
            if( annotation && annotation.value() == name ) {
                clazz = item
                break
            }
        }

        if( !clazz )
            throw new IllegalStateException("Unknown daemon name: $name")

        try {
            clazz.newInstance()
        }
        catch( Exception e ) {
            throw new IllegalStateException("Unable to launch executor: $name", e)
        }
    }

    /**
     * Load a class implementing the {@code DaemonLauncher} interface by the specified class name
     *
     * @param name The fully qualified class name e.g. {@code nextflow.executor.LocalExecutor}
     * @return The daemon launcher instance
     * @throws IllegalStateException if the class does not exist or it cannot be instantiated
     */
    static DaemonLauncher loadDaemonByClass( String name ) {
        try {
            return (DaemonLauncher)Class.forName(name).newInstance()
        }
        catch( Exception e ) {
            throw new IllegalStateException("Cannot load daemon: ${name}")
        }
    }

    /**
     * @return The first available instance of a class implementing {@code DaemonLauncher}
     * @throws IllegalStateException when no class implementing {@code DaemonLauncher} is available
     */
    static DaemonLauncher loadDaemonFirst() {
        def loader = ServiceLoader.load(DaemonLauncher).iterator()
        if( !loader.hasNext() )
            throw new IllegalStateException("No daemon services are available -- Cannot launch Nextflow in damon mode")

        return loader.next()
    }
}<|MERGE_RESOLUTION|>--- conflicted
+++ resolved
@@ -41,11 +41,7 @@
 import nextflow.daemon.DaemonLauncher
 import nextflow.exception.ConfigParseException
 import nextflow.exception.InvalidArgumentException
-<<<<<<< HEAD
 import nextflow.exception.InvalidScriptNameException
-import nextflow.exception.MissingLibraryException
-=======
->>>>>>> c076847a
 import nextflow.executor.ServiceName
 import nextflow.util.ConfigHelper
 import nextflow.util.FileHelper
@@ -121,7 +117,6 @@
 
     def void init( CliOptions options ) {
         session.init(options)
-        this.libPath = options.libPath
     }
 
 
@@ -480,18 +475,7 @@
 
             // -- create a new runner instance
             def runner = new CliRunner(config)
-<<<<<<< HEAD
             runner.init(options)
-=======
-            runner.session.cacheable = options.cacheable
-            runner.session.resumeMode = options.resume != null
-            // note -- make sure to use 'FileHelper.asPath' since it guarantee to handle correctly non-standard file system e.g. 'dxfs'
-            runner.session.workDir = FileHelper.asPath(options.workDir).toAbsolutePath()
-            runner.session.baseDir = scriptFile?.canonicalFile?.parentFile
-            runner.session.libDir = options.libPath
-
-            log.debug "Script bin dir: ${runner.session.binDir}"
->>>>>>> c076847a
 
             // -- specify the arguments
             def scriptArgs = options.arguments?.size()>1 ? options.arguments[1..-1] : []
